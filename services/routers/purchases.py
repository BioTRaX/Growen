--- conflicted
+++ resolved
@@ -1,12 +1,8 @@
-<<<<<<< HEAD
-﻿"""Compras (purchases) API endpoints.
-=======
 # NG-HEADER: Nombre de archivo: purchases.py
 # NG-HEADER: Ubicación: services/routers/purchases.py
 # NG-HEADER: Descripción: Pendiente de descripción
 # NG-HEADER: Lineamientos: Ver AGENTS.md
 """Compras (purchases) API endpoints.
->>>>>>> db213735
 
 Estados de compra: BORRADOR -> VALIDADA -> CONFIRMADA -> ANULADA.
 Incluye: crear/editar, validaciÃ³n, confirmaciÃ³n (impacta stock y buy_price),
